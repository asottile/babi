--- conflicted
+++ resolved
@@ -1156,7 +1156,9 @@
     aliases=['s'],
 )
 def search_command(screen: Screen, prevkey: Key) -> EditResult:
-    response = screen.status.prompt(screen, 'search', history='search')
+    response = screen.status.prompt(
+        screen, 'search', history='search', default_prev=True,
+    )
     if response == '':
         screen.status.update('cancelled')
     else:
@@ -1201,7 +1203,6 @@
             screen.file.DISPATCH[key.key](screen.file, screen.margin)
             res = EditResult.EDIT
         elif key.keyname in File.DISPATCH_KEY:
-<<<<<<< HEAD
             screen.file.DISPATCH_KEY[key.keyname](
                 screen.file, screen.margin,
             )
@@ -1210,47 +1211,6 @@
             if key.keyname in cmd[0]:
                 res = cmd[1](screen, prevkey)
                 prevkey = key
-=======
-            screen.file.DISPATCH_KEY[key.keyname](screen.file, screen.margin)
-        elif key.keyname == b'^K':
-            if prevkey.keyname == b'^K':
-                cut_buffer = screen.cut_buffer
-            else:
-                cut_buffer = ()
-            screen.cut_buffer = screen.file.cut(cut_buffer)
-        elif key.keyname == b'^U':
-            screen.file.uncut(screen.cut_buffer, screen.margin)
-        elif key.keyname == b'M-u':
-            screen.file.undo(screen.status, screen.margin)
-        elif key.keyname == b'M-U':
-            screen.file.redo(screen.status, screen.margin)
-        elif key.keyname == b'^_':
-            response = screen.status.prompt(screen, 'enter line number')
-            if response == '':
-                screen.status.update('cancelled')
-            else:
-                try:
-                    lineno = int(response)
-                except ValueError:
-                    screen.status.update(f'not an integer: {response!r}')
-                else:
-                    screen.file.go_to_line(lineno, screen.margin)
-        elif key.keyname == b'^W':
-            response = screen.status.prompt(
-                screen, 'search', history='search', default_prev=True,
-            )
-            if response == '':
-                screen.status.update('cancelled')
-            else:
-                try:
-                    regex = re.compile(response)
-                except re.error:
-                    screen.status.update(f'invalid regex: {response!r}')
-                else:
-                    screen.file.search(regex, screen.status, screen.margin)
-        elif key.keyname == b'^C':
-            screen.file.current_position(screen.status)
->>>>>>> 78934d13
         elif key.keyname == b'^[':  # escape
             response = screen.status.prompt(screen, '', history='command')
             cmd_found = [
